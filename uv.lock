--- conflicted
+++ resolved
@@ -1654,12 +1654,9 @@
     { name = "pytest-datadir" },
     { name = "pyyaml" },
     { name = "syrupy" },
-<<<<<<< HEAD
-=======
 ]
 check-mkdocstrings = [
     { name = "mkdocstrings", extra = ["python"] },
->>>>>>> cce11c39
 ]
 docs = [
     { name = "matplotlib" },
