[project]
name = "mkquartodocs"
version = "0.7.0"
description = ""
authors = [
  { name = "J. Sebastian Paez", email = "jspaezp@users.noreply.github.com" },
]
readme = "README.md"
license = { text = "Apache 2.0" }
requires-python = ">=3.10,<3.14"
dependencies = [
  "mkdocs>=1.6.1",
  "pymdown-extensions",
]

[project.entry-points."mkdocs.plugins"]
"mkquartodocs" = "mkquartodocs.plugin:MkQuartoDocsPlugin"

[dependency-groups]
lint = ["black>=24.10.0", "pylint>=2.16.2", "ruff>=0.8.4"]
check = [
  "jupyter>=1.0.0",
  "pytest-datadir>=1.3.1",
  "pytest>=8.3.1",
  "pytest-cov>=4.0.0",
<<<<<<< HEAD
  "pytest-timeout>=2.3.1",
=======
  "syrupy>=4.0.0",
  "pyyaml>=6.0.0",
>>>>>>> 8b3663c2
  "mdformat>=0.7.16",
  "mdformat-black>=0.1.1",
  "mdformat-config>=0.1.3",
  "mdformat-beautysh>=0.1.1",
  "mdformat_frontmatter>=2.0.8",
  "build",
]
docs = [
  "mkdocs-material>=9.5.49",
  "mkdocs-autorefs>=1.1.0",
  "mkdocstrings[python]>=0.25.2",
  "pandas",
  "matplotlib",
]

[build-system]
requires = ["hatchling"]
build-backend = "hatchling.build"

[tool.black]
target-version = ["py310"]
line-length = 88

[tool.isort]
profile = "black"

[tool.pydocstyle]
convention = "google"
add-ignore = "D102,D101,D100,D105,D107,D104"

[tool.pytest.ini_options]
minversion = "6.0"
addopts = "-v --cov=mkquartodocs"
doctest_plus = "enabled"
doctest_optionflags = "ELLIPSIS NORMALIZE_WHITESPACE"
testpaths = ["tests", "mkquartodocs"]


[tool.pydocstringformatter]
style = "numpydoc"
max-line-length = 88

[tool.pylint]
load-plugins = 'pylint.extensions.docparams'

[tool.pylint.format]
max-line-length = 88<|MERGE_RESOLUTION|>--- conflicted
+++ resolved
@@ -23,12 +23,9 @@
   "pytest-datadir>=1.3.1",
   "pytest>=8.3.1",
   "pytest-cov>=4.0.0",
-<<<<<<< HEAD
   "pytest-timeout>=2.3.1",
-=======
   "syrupy>=4.0.0",
   "pyyaml>=6.0.0",
->>>>>>> 8b3663c2
   "mdformat>=0.7.16",
   "mdformat-black>=0.1.1",
   "mdformat-config>=0.1.3",
