--- conflicted
+++ resolved
@@ -1,10 +1,6 @@
 [tool.poetry]
 name = "mkquartodocs"
-<<<<<<< HEAD
 version = "0.5.12"
-=======
-version = "0.5.10"
->>>>>>> 90eb230e
 description = ""
 authors = ["J. Sebastian Paez <jspaezp@users.noreply.github.com>"]
 readme = "README.md"
@@ -13,11 +9,7 @@
 
 [tool.poetry.dependencies]
 python = ">=3.9,<3.14"
-<<<<<<< HEAD
-mkdocs = "^1.4.2"
-=======
 mkdocs = "^1.6.0"
->>>>>>> 90eb230e
 jupyter = "^1.0.0"
 nbformat = "^5.7.3"
 pytest-cov = "^4.0.0"
