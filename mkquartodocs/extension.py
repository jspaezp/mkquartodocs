import re
from typing import Final

from markdown import Markdown
from markdown.extensions import Extension
from markdown.extensions.admonition import AdmonitionProcessor
from markdown.preprocessors import Preprocessor

from .logging import get_logger

log = get_logger(__name__)

# TODO: implement ways to actually use the information ...


class AdmotionCellDataPreprocessor(Preprocessor):
<<<<<<< HEAD
    CELL_REGEX: Final = re.compile(r"^(:{3,}) \{\.cell .*}\s*$")
    CELL_END: Final = re.compile(r"^(:{3,})$")
    CELL_ELEM_REGEX: Final = re.compile(
        r"^(:{3,}) \{(.cell-\w+) (\.cell-[\w-]+)( execution_count=\"\d+\")?\}$"
=======
    CELL_REGEX: Final = re.compile(r"^::: \{\.cell .*}\s*$")
    CELL_END: Final = re.compile(r"^:{3,4}?$")
    CELL_ELEM_REGEX: Final = re.compile(
        r"^:{3,4} \{(\.cell(-\w+)?)\s?(\.cell-[\w-]+)?( execution_count=\"\d+\")?\}"
>>>>>>> 90eb230e
    )
    CODEBLOCK_REGEX: Final = re.compile(r"^(`{3,}){\.(\w+) .*}")

    # https://squidfunk.github.io/mkdocs-material/reference/admonitions/#supported-types
    TYPE_MAPPING: Final = {
        ".cell-output-stdout": '!!! note "output"',
        ".cell-output-stderr": '!!! warning "stderr"',
        ".cell-output-error": '!!! danger "error"',
        ".cell-output-display": '!!! note "Display"',
    }

    def run(self, lines):
        log.info(f"Running {self}")
        outs = [self._process_line(x) for x in lines]
        log.debug(f"Removing {sum(1 for x in outs if x is None)} lines")
        out = [x for x in outs if x is not None]
        return out

    def _process_line(self, line):
        if sr := self.CELL_REGEX.search(line):
            log.debug(f"Matched Cell start: {line}")
            out = "\n\n"

        elif sr := self.CELL_END.search(line):
            log.debug(f"Matched Cell end: {line}")
            out = "\n\n"

        elif sr := self.CELL_ELEM_REGEX.search(line):
<<<<<<< HEAD
            grp = sr.groups()
            log.debug(f"Matched Cell element: {line}, groups: {grp}")
            output_type = grp[2]
            out = self.TYPE_MAPPING[output_type]

        elif sr := self.CODEBLOCK_REGEX.search(line):
            grp = sr.groups()
            log.debug(f"Matched codeblock: {line}, groups: {grp}")
            lang = grp[2]
            nesting_level = len(grp[1])
            out = f"{'`' * nesting_level}{lang}"
=======
            groups = {i: x for i, x in enumerate(sr.groups())}
            log.debug(f"Matched Cell element: {line}, groups: {groups}")
            if groups[3]:
                out = "\n\n"
            else:
                output_type = groups[2]
                out = self.TYPE_MAPPING[output_type]

        elif sr := self.CODEBLOCK_REGEX.search(line):
            groups = {i: x for i, x in enumerate(sr.groups())}
            log.debug(f"Matched codeblock: {line} -> {groups}")
            lang = sr.groups(1)
            out = f"```{lang}"
>>>>>>> 90eb230e
        else:
            out = line

        if line != out:
            log.debug(f"Transformed {line} -> {out}")
        return out


# TODO consider implemeting this ...
# class CellBLockProcessor(BlockProcessor):


class QuartoCellDataExtension(Extension):
    def extendMarkdown(
        self, md: Markdown
    ) -> None:  # noqa: N802 (casing: parent method's name)
        """Register the extension.

        Adds an instance of the Processor to the Markdown instance.
            md: A `markdown.Markdown` instance.
        """
        md.registerExtension(self)
        md.preprocessors.register(
            AdmotionCellDataPreprocessor(),
            name="QuatoCellData",
            priority=106,  # Right before Admonition
        )
        md.parser.blockprocessors.register(
            AdmonitionProcessor(md.parser), "admonition", 105
        )<|MERGE_RESOLUTION|>--- conflicted
+++ resolved
@@ -14,17 +14,12 @@
 
 
 class AdmotionCellDataPreprocessor(Preprocessor):
-<<<<<<< HEAD
+
     CELL_REGEX: Final = re.compile(r"^(:{3,}) \{\.cell .*}\s*$")
     CELL_END: Final = re.compile(r"^(:{3,})$")
     CELL_ELEM_REGEX: Final = re.compile(
-        r"^(:{3,}) \{(.cell-\w+) (\.cell-[\w-]+)( execution_count=\"\d+\")?\}$"
-=======
-    CELL_REGEX: Final = re.compile(r"^::: \{\.cell .*}\s*$")
-    CELL_END: Final = re.compile(r"^:{3,4}?$")
-    CELL_ELEM_REGEX: Final = re.compile(
-        r"^:{3,4} \{(\.cell(-\w+)?)\s?(\.cell-[\w-]+)?( execution_count=\"\d+\")?\}"
->>>>>>> 90eb230e
+        r"^(:{3,}) \{(.cell-\w+)\s?(\.cell-[\w-]+)?( execution_count=\"\d+\")?\}$"
+
     )
     CODEBLOCK_REGEX: Final = re.compile(r"^(`{3,}){\.(\w+) .*}")
 
@@ -53,7 +48,6 @@
             out = "\n\n"
 
         elif sr := self.CELL_ELEM_REGEX.search(line):
-<<<<<<< HEAD
             grp = sr.groups()
             log.debug(f"Matched Cell element: {line}, groups: {grp}")
             output_type = grp[2]
@@ -65,21 +59,6 @@
             lang = grp[2]
             nesting_level = len(grp[1])
             out = f"{'`' * nesting_level}{lang}"
-=======
-            groups = {i: x for i, x in enumerate(sr.groups())}
-            log.debug(f"Matched Cell element: {line}, groups: {groups}")
-            if groups[3]:
-                out = "\n\n"
-            else:
-                output_type = groups[2]
-                out = self.TYPE_MAPPING[output_type]
-
-        elif sr := self.CODEBLOCK_REGEX.search(line):
-            groups = {i: x for i, x in enumerate(sr.groups())}
-            log.debug(f"Matched codeblock: {line} -> {groups}")
-            lang = sr.groups(1)
-            out = f"```{lang}"
->>>>>>> 90eb230e
         else:
             out = line
 
